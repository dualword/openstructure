--- conflicted
+++ resolved
@@ -1,5 +1,4 @@
-<<<<<<< HEAD
-Changes in Release 1.
+Changes in Release 1.8
 --------------------------------------------------------------------------------
 
   * nonstandard C++ module was moved from ost.conop to ost.mol.alg. This implies
@@ -8,7 +7,6 @@
     to be imported from ost.mol.alg.
   * Added Molck API to the ost.mol.alg module.
 
-=======
 Changes in Release 1.7.1
 --------------------------------------------------------------------------------
 
@@ -18,7 +16,6 @@
     introduced by PDB
   * Fixed unit tests
   * Improved documentation
->>>>>>> 1e3578ba
 
 Changes in Release 1.7
 --------------------------------------------------------------------------------
