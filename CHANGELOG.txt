Changes in Release 1.x.x
--------------------------------------------------------------------------------

 * Use system provided SQLite3 library
<<<<<<< HEAD
 * Port to Qt5
=======
 * C++ wrapper around C++ implementation of TMalign
 * Database for efficient in-memory lookup of coordinates and sequences
>>>>>>> a5acf2d3

Changes in Release 1.9.0
--------------------------------------------------------------------------------

 * Improved compare-structures action (chain mapping handling and documentation).
 * Improved handling of citations read from mmCIF files (mainly for books).
 * Several minor bug fixes and improvements.

Changes in Release 1.8.0
--------------------------------------------------------------------------------

  * Introduced recipes to generate Docker and Singularity images.
  * Moved "nonstandard" functions from ost.conop to ost.mol.alg. Mapping
    functions CopyResidue, CopyConserved and CopyNonConserved that were
    previousely imported from ost.conop are now to be imported from ost.mol.alg.
  * Removed habit of changing secondary structure of entities when loading
    from mmCIF PDB files. Before, OST would turn secondary structure 'EEH'
    into 'ECH' to make it look nicer in DNG. Now, 'EEH' stays 'EEH'.
  * Added Molck API to the ost.mol.alg module.
  * Extended lDDT API in ost.mol.alg module to reproduce functionality of lddt
    binary and fixed issues in stereo chemistry checks there.
  * Added `actions` interface including one action to compare structures.
  * Updated HHblits binding (minor changes for optional arguments).
  * Added functionality to find optimal membrane position of protein.
  * Support for recent compilers which use C++-11 by default.
  * Several minor bug fixes, improvements, and speed-ups.

Changes in Release 1.7.1
--------------------------------------------------------------------------------

  * Fixed an issue that could cause the star format parser (mmCIF, chemical
    components dictionary) to enter an infinite loop
  * Chemical components dictionary was extended by new chemical classes
    introduced by PDB
  * Fixed unit tests
  * Improved documentation

Changes in Release 1.7.0
--------------------------------------------------------------------------------

  * Removed Qt dependency for non-GUI compilation and fixed issues with recent
    gcc and boost versions
  * Added Quaternary Structure (QS) scoring module
  * Fixed mmCIF parser to work with mmCIF dictionary version 5 (now with useful
    revision data) and add r_free, r_work and entity.id to MMCifInfo
  * Added fast accessibility and secondary structure (mimicking naccess & dssp)
    computation (Accessibility & AssignSecStruct in mol.alg)
  * Changed behaviour of mol.alg.Superpose with match = 'local-aln' or
    'global-aln' which used to fail for chains without peptide bonds (e.g.
    CA-only)
  * Large updates for documentation
  * Several minor bug fixes, improvements, and speed-ups

Changes in Release 1.6.0
--------------------------------------------------------------------------------

  * Added code to compare structures attached to a multiple seq. aln.
  * Incorporated Antechamber based force-field parameter generation for mm mod.

Changes in Release 1.5.0
--------------------------------------------------------------------------------

  * Added binding to 3DComb (structural alignment)
  * Added functions to predict contacts from multiple sequence alignments
  * Added some functions to analyze MD trajectories (pairwise distance matrices,
    pairwise distance fluctuations, RMSD matrix etc.)
  * Support of non-orthogonal unit cells for wrapping entities
  * Flexible implementation of HBPlus
  * Updated dependencies (Eigen2 to Eigen3, Boost 1.47 to 1.53)
  * Wrapper for OpenMM. This allows for direct access to molecular mechanics
    functionality from within OST.
  * The compoundslib now features InChI and InChIKeys (machine readable InChI
    hash)
  * Names of compounds are also stored in the compoundslib now
  * Added seq.ProfileHandle class and io.LoadSequenceProfile to work with 
    sequence profiles.
  * Added a wrapper to HHblits.
  * Removed levenberg_marquardt.h in img/alg

Changes in Release 1.4.0
--------------------------------------------------------------------------------

  * Feasibility check set to off by default, atoms in compounds are now
    connected by the Builder irrespective of the distance between them
  * Speed improvement for bracketed within selections up to a factor of 20
  * refactored and streamlined the conop interface. The builder classes
    have been replaced by processors (HeuristicProcessor, RuleBasedProcessor)

Changes In Release 1.3.3
--------------------------------------------------------------------------------

  * fix context menu/main menu for newer Qt versions 
  * CreateEntityFromView remembers chemical type (BZDNG-430)
  * fix gfx.PrimList.SetLineWidth
  * Fix remote=true for MMCIF loader (BZDNG-449)
  * made CreateViewFromAtoms more flexible (BZDNG-408)

Changes In Release 1.3.2
--------------------------------------------------------------------------------

  * Fixed atom ordering in the GetFrameFromEntity() function in the 
    structure_analysis.py module.
  * Fix atom indices generated by CoordGroup::Filter()
  * small tweaks to lDDT output
  * small tweaks to molck
  * Repaired bio unit parsing from mmCIF file/ PDBizing bio units, before
    chains with different transformations were ignored
  * use new remote loader written in Python to work around crash on Mountain 
    Lion

Changes In Release 1.3.1
--------------------------------------------------------------------------------

  * Export missing default argument for AligmentHandle.ToString
  * Automatically attach entity view in SequenceFromChain
  * Export GetMatchingBackboneViews to Python
  * Fix compilation with boost 1.33.1
  * Allow renumbering of single chain

Changes In Release 1.3.0
--------------------------------------------------------------------------------

  * Scene background can now be set to a gradient or an image
  * Better Handling of HSV colors
  * Table: direct access to columns tab['x'] is also available as tab.x
  * Table: Export to ConTeXt and HTML tables
  * Table: Barplot interface
  * The BLAST binding supports newer versions of BLAST
  * Bindings for CAD score
  * Update directory layout of OST to be more conformant with the site-package
    system of Python: Instead of storing the modules in lib{64}/ost/ost, they
    are now in lib{64}/python{{VERSION}}/site-packages/ost
  * Added molck, the molecular checker. A small command-line tool to clean PDB 
    files, e.g. remove atoms with zero occupancy, "virtual atoms", hydrogens 
    etc.

Changes In Release 1.2.3
--------------------------------------------------------------------------------

  * PDBWriter: Prevent writing of out-of-bounds atom coordinates.

Changes in Release 1.2.2
--------------------------------------------------------------------------------
  * Fixed loop indentation in the PDBize function for bio units, leading to
    exponential running time/ memory consumption. This problem only affected a
    fraction of PDB entries.

Changes in Release 1.2.1
--------------------------------------------------------------------------------

  * Use RPATH for linux bundles. No longer requires LD_LIBRARY_PATH to be set
    for chemdict_tool and lddt [BZDNG-385]
  * "install command line tools" also symlinks lddt, and chemdict_tool
    [BZDNG-386]
  * Fixed broken the_hammer.py example [BZDNG-387]
  * MacOS X: Make sure to use python2.6, not python as pyexec [BZDNG-388]
  * Fix example directory path for MacOS X bundle [BZDNG-389]
  * PDBWriter: Insert newline after END [BZDNG-391]
  * Added missing documentation for a few AlignmentHandle methods
  * Workaround for naccess which was failing when directory contains dots.
  * Fixed superposition dialog for unnamed chains
  * Fixed byte-swapping issue for DCD trajectories
  * Fixed FFT panel update after switching data in main viewer
  * Added missing pdbx_struct_assembly.id export
  * lDDT: Updated default angle and bond tolerance parameters from 8 stddev to 12 
    stddev.

Changes in Release 1.2.0 (since 1.1.0)
--------------------------------------------------------------------------------

 * added mmCIF parser to enable loading of mmCIF files. The following categories
   are currently understood:
   atom_site, entity, entity_poly, citation, citation_author, exptl, refine,
   pdbx_struct_assembly, pdbx_struct_assembly_gen, pdbx_struct_oper_list,
   struct, struct_conf, struct_sheet_range, pdbx_database_PDB_obs_spr,
   struct_ref, struct_ref_seq, struct_ref_seq_dif

 * trajectory analysis support

 * better intergration with numpy

 * added Smith-Waterman local align and Needleman-Wunsch global align algorithms

 * static linking of C++ executables

 * support for building OST library with no gfx, gui, info libraries. This leads
   to a compact application bundle that can easily be deployed

 * work around compiler bugs in gcc-4.1 enabling compilation with CentOS 5.5's
   default compiler and libraries

 * introducing the new table class, supporting all kinds of analyses on tabular
   data, including plotting and statistical analyses.

 * added stereochemical plausibility checks and support for multiple references
   to lDDT

 * new superposition dialog in DNG<|MERGE_RESOLUTION|>--- conflicted
+++ resolved
@@ -2,12 +2,9 @@
 --------------------------------------------------------------------------------
 
  * Use system provided SQLite3 library
-<<<<<<< HEAD
  * Port to Qt5
-=======
  * C++ wrapper around C++ implementation of TMalign
  * Database for efficient in-memory lookup of coordinates and sequences
->>>>>>> a5acf2d3
 
 Changes in Release 1.9.0
 --------------------------------------------------------------------------------
