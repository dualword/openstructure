//------------------------------------------------------------------------------
// This file is part of the OpenStructure project <www.openstructure.org>
//
// Copyright (C) 2008-2010 by the OpenStructure authors
//
// This library is free software; you can redistribute it and/or modify it under
// the terms of the GNU Lesser General Public License as published by the Free
// Software Foundation; either version 3.0 of the License, or (at your option)
// any later version.
// This library is distributed in the hope that it will be useful, but WITHOUT
// ANY WARRANTY; without even the implied warranty of MERCHANTABILITY or FITNESS
// FOR A PARTICULAR PURPOSE.  See the GNU Lesser General Public License for more
// details.
//
// You should have received a copy of the GNU Lesser General Public License
// along with this library; if not, write to the Free Software Foundation, Inc.,
// 51 Franklin Street, Fifth Floor, Boston, MA  02110-1301  USA
//------------------------------------------------------------------------------
#ifndef OST_GFX_CARTOON_RENDERER_HH
#define OST_GFX_CARTOON_RENDERER_HH

#include <ost/geom/geom.hh>

#include <ost/gfx/entity_fw.hh>

#include <ost/gfx/impl/trace_renderer_base.hh>
#include <ost/gfx/impl/entity_detail.hh>
#include <ost/gfx/render_options/cartoon_render_options.hh>
#include <ost/gfx/impl/backbone_trace.hh>

namespace ost { namespace gfx { namespace impl {

/// \brief display entity in cartoon mode
/// \internal
class DLLEXPORT_OST_GFX CartoonRenderer: public TraceRendererBase {
public:
  CartoonRenderer(BackboneTrace& trace, bool force_tube=false);

  virtual void PrepareRendering();
  virtual void Render();

  virtual bool CanSetOptions(RenderOptionsPtr& render_options);
  virtual void SetOptions(RenderOptionsPtr& render_options);
  virtual RenderOptionsPtr GetOptions();


  virtual void SetForceTube(bool force_tube);

<<<<<<< HEAD
=======
  void FudgeSplineObj(SplineEntryListList&);
>>>>>>> 5a706eea

  virtual ~CartoonRenderer();
  
private:
  void RebuildSplineObj(const SplineEntryList& l, IndexedVertexArray& va,
                        SplineEntryListList& spline_list_list,
                        const TraceSubset& subset, bool is_sel);
  
  void CapProfile(const impl::TraceProfile& p, 
                  const impl::SplineEntry& se, 
                  bool flipn, IndexedVertexArray& va);
                  
  void AssembleProfile(const TraceProfile& prof1,
                       const TraceProfile& prof2, 
                       IndexedVertexArray& va);

  TraceProfile TransformAndAddProfile(const std::vector<TraceProfile>& profiles, 
                                      const SplineEntry& se, 
                                      IndexedVertexArray& va);

  void PrepareRendering(TraceSubset& subset, IndexedVertexArray& va, 
                        SplineEntryListList& spline_list_list, bool is_sel);

  TraceProfile GetCircProfile(unsigned int detail, float rx, float ry, unsigned int type, float ecc);

  bool force_tube_;
  CartoonRenderOptionsPtr options_;
  SplineEntryListList    spline_list_list_;
  SplineEntryListList    sel_spline_list_list_;
};

}}}

#endif // OST_GFX_CARTOON_RENDERER_HH<|MERGE_RESOLUTION|>--- conflicted
+++ resolved
@@ -16,6 +16,11 @@
 // along with this library; if not, write to the Free Software Foundation, Inc.,
 // 51 Franklin Street, Fifth Floor, Boston, MA  02110-1301  USA
 //------------------------------------------------------------------------------
+
+/*
+   Author: Ansgar Philippsen
+*/
+
 #ifndef OST_GFX_CARTOON_RENDERER_HH
 #define OST_GFX_CARTOON_RENDERER_HH
 
@@ -34,29 +39,26 @@
 /// \internal
 class DLLEXPORT_OST_GFX CartoonRenderer: public TraceRendererBase {
 public:
-  CartoonRenderer(BackboneTrace& trace, bool force_tube=false);
+  CartoonRenderer(BackboneTrace* trace, bool force_tube=false);
+  virtual ~CartoonRenderer();
 
   virtual void PrepareRendering();
-  virtual void Render();
 
   virtual bool CanSetOptions(RenderOptionsPtr& render_options);
   virtual void SetOptions(RenderOptionsPtr& render_options);
   virtual RenderOptionsPtr GetOptions();
 
-
   virtual void SetForceTube(bool force_tube);
-
-<<<<<<< HEAD
-=======
-  void FudgeSplineObj(SplineEntryListList&);
->>>>>>> 5a706eea
-
-  virtual ~CartoonRenderer();
   
 private:
-  void RebuildSplineObj(const SplineEntryList& l, IndexedVertexArray& va,
-                        SplineEntryListList& spline_list_list,
-                        const TraceSubset& subset, bool is_sel);
+  void PrepareRendering(const BackboneTrace& subset, IndexedVertexArray& va, 
+                        SplineEntryListList& spline_list_list, bool is_sel);
+
+  void FudgeSplineObj(SplineEntryListList&);
+
+  void RebuildSplineObj(IndexedVertexArray& va,
+                        const SplineEntryListList& spline_list_list,
+                        bool is_sel);
   
   void CapProfile(const impl::TraceProfile& p, 
                   const impl::SplineEntry& se, 
@@ -70,9 +72,6 @@
                                       const SplineEntry& se, 
                                       IndexedVertexArray& va);
 
-  void PrepareRendering(TraceSubset& subset, IndexedVertexArray& va, 
-                        SplineEntryListList& spline_list_list, bool is_sel);
-
   TraceProfile GetCircProfile(unsigned int detail, float rx, float ry, unsigned int type, float ecc);
 
   bool force_tube_;
