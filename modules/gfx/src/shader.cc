--- conflicted
+++ resolved
@@ -50,12 +50,9 @@
   shader_code_map_(),
   shader_program_map_()
 {
-<<<<<<< HEAD
-=======
   if(!OST_GL_VERSION_2_0) {
     LOGN_VERBOSE("OpenGL version smaller 2.0, deactivating shader functionality");
   }
->>>>>>> 06f80802
 }
 
 
@@ -127,11 +124,8 @@
 
 void Shader::Setup() 
 {
-<<<<<<< HEAD
-=======
-  if(!OST_GL_VERSION_2_0) return;
-
->>>>>>> 06f80802
+  if(!OST_GL_VERSION_2_0) return;
+
   String ost_root = GetSharedDataPath();
   bf::path ost_root_dir(ost_root);
   bf::path shader_dir(ost_root_dir / "shader");
@@ -309,11 +303,8 @@
 
 void Shader::Activate(const String& name)
 {
-<<<<<<< HEAD
-=======
-  if(!OST_GL_VERSION_2_0) return;
-
->>>>>>> 06f80802
+  if(!OST_GL_VERSION_2_0) return;
+
   if(!name.empty()) {
     std::map<String, GLuint>::iterator it = shader_program_map_.find(name);
     if(it!=shader_program_map_.end()) {
@@ -348,10 +339,7 @@
 
 bool Shader::IsValid() const
 {
-<<<<<<< HEAD
-=======
   if(!OST_GL_VERSION_2_0) return false;
->>>>>>> 06f80802
   return valid_;
 }
 
@@ -362,19 +350,13 @@
 
 void Shader::PushProgram()
 {
-<<<<<<< HEAD
-=======
-  if(!OST_GL_VERSION_2_0) return;
->>>>>>> 06f80802
+  if(!OST_GL_VERSION_2_0) return;
   program_stack_.push(current_name_);
 }
 
 void Shader::PopProgram()
 {
-<<<<<<< HEAD
-=======
-  if(!OST_GL_VERSION_2_0) return;
->>>>>>> 06f80802
+  if(!OST_GL_VERSION_2_0) return;
   if(!program_stack_.empty()) {
     current_name_ = program_stack_.top();
     program_stack_.pop();
@@ -384,10 +366,7 @@
 
 void Shader::UpdateState()
 {
-<<<<<<< HEAD
-=======
-  if(!OST_GL_VERSION_2_0) return;
->>>>>>> 06f80802
+  if(!OST_GL_VERSION_2_0) return;
   if(current_program_!=0) {
     // update all settings
     GLint result;
