--- conflicted
+++ resolved
@@ -60,15 +60,10 @@
   String ost_root=GetSharedDataPath();
   bf::path ost_root_dir(ost_root);
   bf::path tex_file(ost_root_dir / "textures/test_texture.png");
-<<<<<<< HEAD
+
   Texture tex(BitmapImport(tex_file.string(),".png"));
   if(!tex.IsValid()) {
     LOGN_ERROR("error loading " << tex_file.string());
-=======
-  Bitmap bm = BitmapImport(tex_file.string(),".png");
-  if(!bm.data) {
-    LOG_ERROR("error loading " << tex_file.string());
->>>>>>> 1648d0c9
   } else {
     LOG_DEBUG("importing tex with id " << tex_id);
     glBindTexture(GL_TEXTURE_2D, tex_id);
