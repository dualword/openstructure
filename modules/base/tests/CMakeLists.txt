set(OST_BASE_UNIT_TESTS
  test_generic_property.cc
  test_string_ref.cc
  test_pod_vector.cc
  test_stutil.py
<<<<<<< HEAD
  test_symop.cc
  test_unit_cell.cc
=======
  test_table.py
  test_log.py
>>>>>>> 914b0061
  tests.cc
)

ost_unittest(MODULE base 
             SOURCES "${OST_BASE_UNIT_TESTS}"
             LINK ost_mol)<|MERGE_RESOLUTION|>--- conflicted
+++ resolved
@@ -3,13 +3,10 @@
   test_string_ref.cc
   test_pod_vector.cc
   test_stutil.py
-<<<<<<< HEAD
   test_symop.cc
   test_unit_cell.cc
-=======
   test_table.py
   test_log.py
->>>>>>> 914b0061
   tests.cc
 )
 
