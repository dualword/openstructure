--- conflicted
+++ resolved
@@ -34,95 +34,7 @@
 
 namespace ost { namespace img {
 
-<<<<<<< HEAD
 Point::Point(const Size& s) { data_[0]=s[0]; data_[1]=s[1]; data_[2]=s[2]; }
-=======
-Point::Point():
-  data_()
-{
-  data_[0]=0;
-  data_[1]=0;
-  data_[2]=0;
-} 
-
-Point::Point(int a):
-  data_()
-{
-  data_[0]=a;
-  data_[1]=0;
-  data_[2]=0;
-} 
-
-Point::Point(int a, int b):
-  data_()
-{
-  data_[0]=a;
-  data_[1]=b;
-  data_[2]=0;
-} 
-
-Point::Point(int a, int b, int c):
-  data_()
-{
-  data_[0]=a;
-  data_[1]=b;
-  data_[2]=c;
-} 
-
-Point::Point(const Vec2& v):
-  data_()
-{
-  data_[0]=static_cast<int>(round(v[0]));
-  data_[1]=static_cast<int>(round(v[1]));
-  data_[2]=0;
-} 
-
-Point::Point(const Vec3& v):
-  data_()
-{
-  data_[0]=static_cast<int>(round(v[0]));
-  data_[1]=static_cast<int>(round(v[1]));
-  data_[2]=static_cast<int>(round(v[2]));
-} 
-
-Point::Point(const Vec4& v):
-  data_()
-{
-  if(std::abs(v[3])<1e-100) {
-    throw geom::OutOfRangeException("4th element of Vec4 is too close to zero for normalization");
-  } else {
-    Real sf = 1.0/v[3];
-    data_[0]=static_cast<int>(round(v[0]*sf));
-    data_[1]=static_cast<int>(round(v[1]*sf));
-    data_[2]=static_cast<int>(round(v[2]*sf));
-  }
-}
-
-Point::Point(const Size& s):
-  data_()
-{
-  data_[0]=s[0];
-  data_[1]=s[1];
-  data_[2]=s[2];
-}
-
-Point::Point(const Point &p):
-  data_()
-{
-  data_[0]=p.data_[0];
-  data_[1]=p.data_[1];
-  data_[2]=p.data_[2];
-} 
-
-Point Point::Mirror(int planes)
-{
-  return Point(planes & Plane::YZ ? -data_[0] : data_[0],
-               planes & Plane::XZ ? -data_[1] : data_[1],
-               planes & Plane::XY ? -data_[2] : data_[2]);
-}
-
->>>>>>> 914b0061
-
 
 Point& Point::operator+=(const Size& s) 
 {
@@ -140,66 +52,6 @@
   return *this;
 }
 
-<<<<<<< HEAD
-=======
-Vec2 Point::ToVec2() const 
-{
-  Vec2 nrvo(static_cast<Real>(data_[0]),
-            static_cast<Real>(data_[1]));
-  return nrvo;
-}
-
-Vec3 Point::ToVec3() const 
-{
-  Vec3 nrvo(static_cast<Real>(data_[0]),
-      static_cast<Real>(data_[1]),
-      static_cast<Real>(data_[2]));
-  return nrvo;
-}
-
-Vec4 Point::ToVec4() const 
-{
-  Vec4 nrvo(static_cast<Real>(data_[0]),
-      static_cast<Real>(data_[1]),
-      static_cast<Real>(data_[2]),
-      1.0);
-  return nrvo;
-}
-
-int& Point::operator[](unsigned int index) 
-{
-  if(index>2) throw std::range_error("Point index out of range");
-  return data_[index];
-}
-
-int Point::operator[](unsigned int index) const 
-{
-  if(index>2) throw geom::OutOfRangeException("Point index out of range");
-  return data_[index];
-}
-
-// global funcs
-
-Point operator+(const Point& p1, const Point& p2) 
-{
-  Point r(p1);
-  r+=(p2);
-  return r;
-}
-
-Point operator-(const Point& p1, const Point& p2) {
-  Point r(p1);
-  r-=(p2);
-  return r;
-}
-
-
-
-Point absolute(const Point& p) {
-  return p.absolute();
-}
-
->>>>>>> 914b0061
 std::ostream& operator<<(std::ostream& os, const Point &p) 
 {
   os << "(" << p[0] << "," << p[1] << "," << p[2] << ")";
