--- conflicted
+++ resolved
@@ -9,16 +9,9 @@
 class DLLEXPORT_OST_CONOP Checker {
 public:
   Checker(CompoundLibPtr lib, const mol::EntityHandle& ent,
-<<<<<<< HEAD
           Diagnostics& diags): lib_(lib), ent_(ent), diags_(diags),
-          checked_unk_res_(false)
+          checked_unk_res_(false), residues_(ent_.GetResidueList())
   {}
-=======
-          DiagEngine& diags): lib_(lib), ent_(ent), diags_(diags),
-                              checked_unk_res_(false),
-                              residues_(ent_.GetResidueList())
-  { }
->>>>>>> 949161d1
   void CheckForUnknownAtoms();
   void CheckForCompleteness(bool require_hydrogens=false);
   void CheckForNonStandard();
@@ -26,18 +19,11 @@
   mol::AtomHandleList GetZeroOccupancy();
   
 private:
-<<<<<<< HEAD
-  CompoundLibPtr      lib_;
-  mol::EntityHandle   ent_;
-  Diagnostics&        diags_;
-  bool                checked_unk_res_;
-=======
   CompoundLibPtr            lib_;
   mol::EntityHandle         ent_;
-  DiagEngine&               diags_;
+  Diagnostics&              diags_;
   bool                      checked_unk_res_;
   mol::ResidueHandleList    residues_;
->>>>>>> 949161d1
 };
 
 }} /* ost::conop */
