--- conflicted
+++ resolved
@@ -395,22 +395,17 @@
   return Impl().get();
 }
 
-<<<<<<< HEAD
 int SequenceHandle::GetIndex(const String& substr) const
 {
   this->CheckValidity();
   return Impl()->GetIndex(substr);
 }
 
-=======
->>>>>>> bc2d47a7
 char SequenceHandle::operator[](size_t index) const
 {
   this->CheckValidity();
   return this->GetString()[index];
 }
-
-<<<<<<< HEAD
 
 bool Match(const ConstSequenceHandle& s1, const ConstSequenceHandle& s2)
 {
@@ -431,7 +426,4 @@
   }
   return true;
 }
-
-=======
->>>>>>> bc2d47a7
 }}