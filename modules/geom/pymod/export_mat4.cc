--- conflicted
+++ resolved
@@ -76,13 +76,7 @@
 
 String mat4_repr(const geom::Mat4& m) {
   std::stringstream ss;
-<<<<<<< HEAD
-  
-  ss << "geom.Mat4(" 
-=======
-
   ss << "geom.Mat4("
->>>>>>> 914b0061
      << m(0,0) << ", " << m(0,1) << ", " << m(0,2) << ", " << m(0,3) << ", "
      << m(1,0) << ", " << m(1,1) << ", " << m(1,2) << ", " << m(1,3) << ", "
      << m(2,0) << ", " << m(2,1) << ", " << m(2,2) << ", " << m(2,3) << ", "
@@ -90,8 +84,6 @@
   return ss.str();
 }
 
-<<<<<<< HEAD
-=======
 list mat4_data(const geom::Mat4& m)
 {
   list nrvo;
@@ -100,7 +92,6 @@
   }
   return nrvo;
 }
->>>>>>> 914b0061
 
 void export_Mat4()
 {
@@ -123,11 +114,7 @@
     .def(self == self)
     .def(self != self)
     .def(self_ns::str(self))
-<<<<<<< HEAD
     .def("__repr__", mat4_repr)    
-=======
-    .def("__repr__", mat4_repr)
->>>>>>> 914b0061
     .def("__getitem__",Mat4_getitem)
     .def("__getitem__",Mat4_getslice)
     .def("__setitem__",Mat4_setitem)
