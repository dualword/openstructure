--- conflicted
+++ resolved
@@ -82,20 +82,15 @@
     }
   }
 
-<<<<<<< HEAD
   if(!gl_canvas_ || !gl_canvas_->isValid()) {
     LOGN_ERROR("GLCanvas: no valid GL context found, this is pretty fatal");
-=======
-  if(!gl_canvas_->isValid()) {
-    LOG_ERROR("no valid GL context found, GL canvas could not be created");
->>>>>>> 1648d0c9
     return;
   }
 
   this->SetInternalWidget(main);
   gfx::Scene::Instance().AttachObserver(this);
   QGLFormat format = gl_canvas_->format();
-<<<<<<< HEAD
+
   LOGN_DEBUG("GLCanvas: rbits=" << format.redBufferSize() 
                << " gbits=" << format.greenBufferSize() 
                << " bbits=" << format.blueBufferSize() 
@@ -107,16 +102,6 @@
   if(gl_canvas_->format().stereo()) {
     LOGN_VERBOSE("GLCanvas: using stereo visual");
   }
-=======
-  LOG_VERBOSE("GLCanvas created with rbits=" << format.redBufferSize() 
-              << " gbits=" << format.greenBufferSize() 
-              << " bbits=" << format.blueBufferSize() 
-              << " abits=" << format.alphaBufferSize() 
-              << " dbits=" << format.depthBufferSize()
-              << " accumbits=" << format.accumBufferSize()
-              << " multisample=" << format.sampleBuffers()
-              << " with samples=" << format.samples());
->>>>>>> 1648d0c9
   main->setCentralWidget(gl_canvas_);
   connect(gl_canvas_, SIGNAL(ReleaseFocus()), this, SIGNAL(ReleaseFocus()));
   connect(&ToolManager::Instance(), SIGNAL(ActiveToolChanged(Tool*)), this, SLOT(ActiveToolChanged(Tool*)));
