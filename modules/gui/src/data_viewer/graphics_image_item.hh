--- conflicted
+++ resolved
@@ -109,16 +109,12 @@
   virtual void ObserverRelease();
 
 signals:
-<<<<<<< HEAD
-  void MousePosition(const QPointF& pos, Complex value);
+  void MousePositionComplex(const QPointF& pos, Complex value);
+  void MousePositionReal(const QPointF& pos, Real value);
   void selected(const Extent& selection,const Data& data);
   void deselected();
   void slabChanged(int slab);
-=======
-  void MousePositionComplex(const QPointF& pos, Complex value);
-  void MousePositionReal(const QPointF& pos, Real value);
   void SlabChanged(int slab);
->>>>>>> 15afa55c
 protected:
   virtual void hoverMoveEvent(QGraphicsSceneHoverEvent* event);
   virtual void focusOutEvent(QFocusEvent* event);
