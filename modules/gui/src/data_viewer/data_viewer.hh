//------------------------------------------------------------------------------
// This file is part of the OpenStructure project <www.openstructure.org>
//
// Copyright (C) 2008-2011 by the OpenStructure authors
// Copyright (C) 2003-2010 by the IPLT authors
//
// This library is free software; you can redistribute it and/or modify it under
// the terms of the GNU Lesser General Public License as published by the Free
// Software Foundation; either version 3.0 of the License, or (at your option)
// any later version.
// This library is distributed in the hope that it will be useful, but WITHOUT
// ANY WARRANTY; without even the implied warranty of MERCHANTABILITY or FITNESS
// FOR A PARTICULAR PURPOSE.  See the GNU Lesser General Public License for more
// details.
//
// You should have received a copy of the GNU Lesser General Public License
// along with this library; if not, write to the Free Software Foundation, Inc.,
// 51 Franklin Street, Fifth Floor, Boston, MA  02110-1301  USA
//------------------------------------------------------------------------------

/*
  Authors: Ansgar Philippsen, Andreas Schenk
*/

#ifndef IMG_GUI_DATA_VIEWER_H
#define IMG_GUI_DATA_VIEWER_H

#include <map>

#include <ost/base.hh>
#include <ost/img/data.hh>
#include <ost/img/data_observer.hh>
#include <ost/img/alg/norm.hh>   


#include "overlay_base_fw.hh"
#include "overlay_manager_fw.hh"
#include "overlay_manager_gui.hh"
#include <ost/gui/module_config.hh>
#include <ost/gui/data_viewer/viewer_panel.hh>
#include <QMainWindow>

//fw decl
class QLabel;

namespace ost { 

namespace gui {
class GostyApp;
} //ns

namespace img { namespace gui {

//fw decl
class DataViewerPanel;
class Argand;
class InfoPanel;

//! Data viewer
class DLLEXPORT_OST_GUI DataViewer: public QMainWindow
{
  Q_OBJECT;

  friend class ost::gui::GostyApp; // for creation

public:
  virtual ~DataViewer();

  //! set new image or function to display
  void SetData(const Data& data);

  //! retrieve used normalizer
  NormalizerPtr GetNormalizer() const;

  //! re-apply normalization using current normalizer
  void Renormalize();

  void Recenter();

  //! return currently active selection
  Extent GetSelection() const;

  //! set currently active selection
  void SetSelection(const Extent& selection);

  //! set the name, displayed as the window title
  void SetName(const String& name);

  //! add a new overlay
  int AddOverlay(const OverlayPtr& ov, bool make_active=true);

  //! remove all overlays
  void ClearOverlays();

  //! return the overlay manager for this viewer
  OverlayManagerPtr GetOverlayManager() const;

  //! internal use
  virtual void OnPanelMouseEvent(QMouseEvent* e);

  //! enable/disable antialiasing
  void SetAntialiasing(bool f);

  //! event filter for DataViewerPanel
  virtual bool eventFilter(QObject * object, QEvent *event);

  //! set z slab
  void SetSlab(int slab);
<<<<<<< HEAD
  int GetSlab() const;

  //! add a custom docking widget
  void AddDockWidget(QWidget* w, const QString& name, bool show=true);
  //! remove a previously added custom docking widget
  void RemoveDockWidget(QWidget* w);
=======
  //! get z slab
  int GetSlab() const;

  //! set zoom scale (range: 1e-8 to 1e8)
  void SetZoomScale(Real zoomscale);
  //! get zoom scale (range: 1e-8 to 1e8)
  Real GetZoomScale() const;

  //! set minimum level of the viewer (e.g. the value that will be displayed as black)
  void SetViewerMin(Real min);
  //! get minimum level of the viewer (e.g. the value that will be displayed as black)
  Real GetViewerMin() const;

  //! set maximum level of the viewer (e.g. the value that will be displayed as white)
  void SetViewerMax(Real max);
  //! get maximum level of the viewer (e.g. the value that will be displayed as white)
  Real GetViewerMax() const;

  //! set viewer gamma
  void SetGamma(Real gamma);
  //! get viewer gamma
  Real GetGamma() const;

  //! set invert flag
  void SetInvert(bool invert);
  //! get invert flag
  bool GetInvert() const;

  //! set image offset
  void SetOffset(const geom::Vec2& offset);
  //! get image offset
  geom::Vec2 GetOffset() const;

signals:
  void released();
>>>>>>> efe32730

public slots:
  //! update view
  void UpdateView();

  void OnSlabChange(int slab);
  void OnZoomChange(Real zoomlevel);

 protected:
  //! initialize with data to view, plus a name
  DataViewer(QWidget* p, const Data& data, const QString& name="");

 private:
  // inhibit coping and assignement
  DataViewer(const DataViewer& v);

  DataViewer& operator=(const DataViewer& v) {return *this;}

  ViewerPanel* panel_;

  OverlayManagerPtr ov_manager_;
  OverlayManagerGUI* ov_manager_gui_;

  InfoPanel* info_;
  Argand* argand_;
  
  QLabel* zoomlabel_;
  QLabel* slablabel_;
  QPoint lastmouse_;

};

}}}  //ns

#endif<|MERGE_RESOLUTION|>--- conflicted
+++ resolved
@@ -106,16 +106,13 @@
 
   //! set z slab
   void SetSlab(int slab);
-<<<<<<< HEAD
+  //! get z slab
   int GetSlab() const;
 
   //! add a custom docking widget
   void AddDockWidget(QWidget* w, const QString& name, bool show=true);
   //! remove a previously added custom docking widget
   void RemoveDockWidget(QWidget* w);
-=======
-  //! get z slab
-  int GetSlab() const;
 
   //! set zoom scale (range: 1e-8 to 1e8)
   void SetZoomScale(Real zoomscale);
@@ -149,7 +146,6 @@
 
 signals:
   void released();
->>>>>>> efe32730
 
 public slots:
   //! update view
