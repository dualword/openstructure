--- conflicted
+++ resolved
@@ -1,6 +1,2 @@
-<<<<<<< HEAD
-from _mol_alg import *
+from _ost_mol_alg import *
 from ost.mol.alg.superpose import *
-=======
-from _ost_mol_alg import *
->>>>>>> ee83f69c
