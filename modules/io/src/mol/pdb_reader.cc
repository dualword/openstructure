--- conflicted
+++ resolved
@@ -23,11 +23,8 @@
 
 #include <boost/format.hpp>
 #include <boost/lexical_cast.hpp>
-<<<<<<< HEAD
 #include <ost/unit_cell.hh>
-=======
 #include <ost/dyn_cast.hh>
->>>>>>> 1493d856
 #include <ost/profile.hh>
 #include <ost/log.hh>
 #include <ost/message.hh>
@@ -184,11 +181,8 @@
          IEquals(curr_line.substr(0, 6), StringRef("SHEET ", 6)) ||
          IEquals(curr_line.substr(0, 6), StringRef("HELIX ", 6)) ||
          IEquals(curr_line.substr(0, 6), StringRef("MODEL ", 6)) ||
-<<<<<<< HEAD
          IEquals(curr_line.substr(0, 6), StringRef("OSTPRP", 6)) ||
-=======
          IEquals(curr_line.substr(0, 6), StringRef("SEQRES", 6)) ||
->>>>>>> 1493d856
          IEquals(curr_line.substr(0, 6), StringRef("HET   ", 6)))) {
        return true;
      } else if (IEquals(curr_line.rtrim(), StringRef("END", 3))) {
