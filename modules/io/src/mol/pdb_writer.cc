--- conflicted
+++ resolved
@@ -410,7 +410,6 @@
   }
   ForcePOSIX posix;
   this->WriteModelLeader();
-<<<<<<< HEAD
   std::map<String,GenericPropValue> pmap=ent.GetPropMap();
   for (std::map<String,GenericPropValue>::const_iterator
        i=pmap.begin(), e=pmap.end(); i!=e; ++i) {
@@ -430,19 +429,16 @@
       } else {
         line_(20, 5)=StringRef("FALSE", 5);
       }
-      outstream_ << line_;
+      out_ << line_;
       continue;
     }
     std::stringstream ss;
     ss << i->second;
     line_(20, 60)=fmt::RPadded(ss.str());
-    outstream_ << line_;
+    out_ << line_;
   }
   line_.Clear();
-  PDBWriterImpl writer(outstream_,line_, atom_indices_, charmm_style_);
-=======
   PDBWriterImpl writer(out_, line_, atom_indices_, charmm_style_);
->>>>>>> 914b0061
   writer.SetIsPQR(is_pqr_);
   ent.Apply(writer);
   PDBConectWriterImpl con_writer(out_, atom_indices_);
