--- conflicted
+++ resolved
@@ -184,41 +184,7 @@
 bool StarParser::SplitLine(const StringRef& line, 
                             std::vector<StringRef>& parts, bool clear)
 {
-<<<<<<< HEAD
-  
   return line.tokenize(parts, clear);
-=======
-  if (clear) {
-    parts.clear();    
-  }
-  const char* s=line.begin();
-  while (s!=line.end()) {
-    while (isspace(*s)) {
-      ++s;
-      if (s==line.end()) {
-        return true;
-      }
-    }
-    if (*s=='\'' || *s=='"') {
-      char delim=*s;
-      const char* start=++s;
-      while (s!=line.end()) {
-        ++s;
-        if (delim==*(s-1) && (s==line.end() || isspace(*s))) {
-          break;
-        }
-      }
-      parts.push_back(StringRef(start, s-start-1));
-    } else {
-      const char* start=s;
-      while (s!=line.end() && !isspace(*s)) {
-        ++s;
-      }
-      parts.push_back(StringRef(start, s-start));
-    }
-  }
-  return true;
->>>>>>> 914b0061
 }
 
 bool StarParser::ParseMultilineValue(String& value, bool skip)
