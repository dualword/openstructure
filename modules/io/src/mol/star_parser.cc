--- conflicted
+++ resolved
@@ -37,18 +37,12 @@
   items_row_values_()
 {
   items_as_row_ = items_as_row;
-
-<<<<<<< HEAD
+  
   if (!stream) {
     file_open_ = false;
   }
 
   stream_.push(stream);
-=======
-  if (!fstream_) {
-    file_open_ = false;
-  }
->>>>>>> 2dda488f
 }
 
 StarParser::StarParser(const String& filename, bool items_as_row):
@@ -57,9 +51,6 @@
   items_row_header_(), file_open_(true), items_row_columns_(),
   items_row_values_()
 {
-  items_as_row_ = items_as_row;
-
-<<<<<<< HEAD
   if (filename.length() >= 3 &&
       filename.substr(filename.length() - 3) == ".gz") {
     stream_.push(boost::iostreams::gzip_decompressor());
@@ -67,8 +58,6 @@
 
   stream_.push(fstream_);
 
-=======
->>>>>>> 2dda488f
   if (!fstream_) {
     file_open_ = false;
   }
