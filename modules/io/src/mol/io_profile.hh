//------------------------------------------------------------------------------
// This file is part of the OpenStructure project <www.openstructure.org>
//
// Copyright (C) 2008-2011 by the OpenStructure authors
//
// This library is free software; you can redistribute it and/or modify it under
// the terms of the GNU Lesser General Public License as published by the Free
// Software Foundation; either version 3.0 of the License, or (at your option)
// any later version.
// This library is distributed in the hope that it will be useful, but WITHOUT
// ANY WARRANTY; without even the implied warranty of MERCHANTABILITY or FITNESS
// FOR A PARTICULAR PURPOSE.  See the GNU Lesser General Public License for more
// details.
//
// You should have received a copy of the GNU Lesser General Public License
// along with this library; if not, write to the Free Software Foundation, Inc.,
// 51 Franklin Street, Fifth Floor, Boston, MA  02110-1301  USA
//------------------------------------------------------------------------------
#ifndef OST_IO_IO_PROFILE_HH
#define OST_IO_IO_PROFILE_HH

#include <iostream>
#include <map>
#include <ost/mol/entity_handle.hh>
#include <ost/io/module_config.hh>
#include <ost/conop/processor.hh>

namespace ost { namespace io {


struct DLLEXPORT IOProfile {
public:
<<<<<<< HEAD
  IOProfile(String d, bool qm, bool ft, bool js, bool nh, 
            bool co, bool bf, conop::ProcessorPtr proc=conop::ProcessorPtr()):
    dialect(d), quack_mode(qm), fault_tolerant(ft), join_spread_atom_records(js), 
    no_hetatms(nh), calpha_only(co), processor(proc)
  {
    if (!processor) return;
    processor->SetCheckBondFeasibility(bf);
  }

  IOProfile(): dialect("PDB"), quack_mode(false), fault_tolerant(false), 
    join_spread_atom_records(false), no_hetatms(false),
    calpha_only(false), processor()
=======
  IOProfile(String d, bool sh, bool qm, bool ft, bool js, bool nh, bool co, bool bf):
    dialect(d), strict_hydrogens(sh), quack_mode(qm), fault_tolerant(ft),
    join_spread_atom_records(js), no_hetatms(nh), calpha_only(co), bond_feasibility_check(bf)
  { }
  IOProfile(): dialect("PDB"), strict_hydrogens(true), quack_mode(false),
    fault_tolerant(false), join_spread_atom_records(false), no_hetatms(false),
    calpha_only(false), bond_feasibility_check(false)
>>>>>>> 7845a034
  { }

  String              dialect;
  bool                quack_mode;
  bool                fault_tolerant;
  bool                join_spread_atom_records;
  bool                no_hetatms;
  bool                calpha_only;
  conop::ProcessorPtr processor;

  IOProfile Copy()
  {
    return IOProfile(dialect, quack_mode, fault_tolerant, join_spread_atom_records, 
                     no_hetatms, calpha_only,  
                     processor ? processor->GetCheckBondFeasibility() : false,
                     processor ? processor->Copy() : conop::ProcessorPtr());
  }
};


inline  std::ostream& operator<<(std::ostream& stream, const IOProfile& p)
{
#if 0
  stream << "IOProfile(dialect='" << p.dialect << "', strict_hydrogens="
         << (p.strict_hydrogens ? "True" : "False") << ", quack_mode="
         << (p.quack_mode ? "True" : "False") << ", join_spread_atom_records="
         << (p.join_spread_atom_records ? "True" : "False") << ", no_hetatms="
         << (p.no_hetatms ? "True" : "False") << ", calpha_only="
         << (p.calpha_only ? "True" : "False") << ", fault_tolerant="
         << (p.fault_tolerant ? "True" : "False") << ", bond_feasibility_check="
	 << (p.bond_feasibility_check ? "True" : "False") << ")";
#endif
#warning implement me
  return stream;
}

class DLLEXPORT_OST_IO IOProfileRegistry {
public:
  static IOProfileRegistry& Instance();
  
  IOProfile& Get(const String& key) 
  { 
    return profiles_[key];
  }
  
  void Set(const String& key, const IOProfile& profile)
  {
    profiles_[key]=profile;
  }
  
  IOProfile& GetDefault() { return profiles_["DEFAULT"]; }
private:
  IOProfileRegistry();
  std::map<String, IOProfile> profiles_;
};

}}

#endif<|MERGE_RESOLUTION|>--- conflicted
+++ resolved
@@ -30,28 +30,16 @@
 
 struct DLLEXPORT IOProfile {
 public:
-<<<<<<< HEAD
   IOProfile(String d, bool qm, bool ft, bool js, bool nh, 
-            bool co, bool bf, conop::ProcessorPtr proc=conop::ProcessorPtr()):
+            bool co, conop::ProcessorPtr proc=conop::ProcessorPtr()):
     dialect(d), quack_mode(qm), fault_tolerant(ft), join_spread_atom_records(js), 
     no_hetatms(nh), calpha_only(co), processor(proc)
   {
-    if (!processor) return;
-    processor->SetCheckBondFeasibility(bf);
   }
 
   IOProfile(): dialect("PDB"), quack_mode(false), fault_tolerant(false), 
     join_spread_atom_records(false), no_hetatms(false),
     calpha_only(false), processor()
-=======
-  IOProfile(String d, bool sh, bool qm, bool ft, bool js, bool nh, bool co, bool bf):
-    dialect(d), strict_hydrogens(sh), quack_mode(qm), fault_tolerant(ft),
-    join_spread_atom_records(js), no_hetatms(nh), calpha_only(co), bond_feasibility_check(bf)
-  { }
-  IOProfile(): dialect("PDB"), strict_hydrogens(true), quack_mode(false),
-    fault_tolerant(false), join_spread_atom_records(false), no_hetatms(false),
-    calpha_only(false), bond_feasibility_check(false)
->>>>>>> 7845a034
   { }
 
   String              dialect;
@@ -66,7 +54,6 @@
   {
     return IOProfile(dialect, quack_mode, fault_tolerant, join_spread_atom_records, 
                      no_hetatms, calpha_only,  
-                     processor ? processor->GetCheckBondFeasibility() : false,
                      processor ? processor->Copy() : conop::ProcessorPtr());
   }
 };
