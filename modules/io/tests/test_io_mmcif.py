import unittest
import ost
from ost import *

class TestMMCifInfo(unittest.TestCase):
  def setUp(self):
    pass

  def test_mmcifinfo_citation(self):
    c = io.MMCifInfoCitation()
    # test ID setting/ getting
    c.SetID('ID')
    self.assertEquals(c.GetID(), 'ID')
    # test CAS setting/ getting
    c.SetCAS('FOO')
    self.assertEquals(c.GetCAS(), 'FOO')
    # test ISBN setting/ getting
    c.SetISBN('0-0-0-0-0-0')
    self.assertEquals(c.GetISBN(), '0-0-0-0-0-0')
    # test published_in setting/ getting
    c.SetPublishedIn('Best Book Ever')
    self.assertEquals(c.GetPublishedIn(), 'Best Book Ever')
    # test volume setting/ getting
    c.SetVolume('3')
    self.assertEquals(c.GetVolume(), '3')
    # test page setting/ getting
    c.SetPageFirst('1')
    self.assertEquals(c.GetPageFirst(), '1')
    c.SetPageLast('10')
    self.assertEquals(c.GetPageLast(), '10')
    # test doi setting/ getting
    c.SetDOI('HERE')
    self.assertEquals(c.GetDOI(), 'HERE')
    # test PubMed setting/ getting
    c.SetPubMed(815)
    self.assertEquals(c.GetPubMed(), 815)
    # test year setting/ getting
    c.SetYear(815)
    self.assertEquals(c.GetYear(), 815)
    # test title setting/ getting
    c.SetTitle('Foo')
    self.assertEquals(c.GetTitle(), 'Foo')
    # test auhtors setting/ getting
    s = ost.StringList()
    s.append('Foo')
    c.SetAuthorList(s)
    s2 = c.GetAuthorList()
    self.assertEquals(s2[0], 'Foo')

    i = io.MMCifInfo()
    i.SetMethod('Deep-Fry')
    i.SetResolution(2.0)
    i.AddCitation(c)
    s.append('Bar')
    i.AddAuthorsToCitation('ID', s)

    cl = i.GetCitations()
    self.assertEquals(len(cl), 1)
    al = cl[0].GetAuthorList()
    self.assertEquals(len(al), 2)
    self.assertEquals(al[0], 'Foo')
    self.assertEquals(al[1], 'Bar')

    self.assertEquals(i.GetMethod(), 'Deep-Fry')
    self.assertEquals(i.GetResolution(), 2.0)


  def test_mmcifinfo_biounit(self):
    b = io.MMCifInfoBioUnit()
    b.SetDetails('Details')
    self.assertEquals(b.GetDetails(), 'Details')
    b.AddChain('A')
    b.AddChain('B')
    cl = b.GetChainList()
    il = b.GetChainIntervalList()
    self.assertEquals(cl[0], 'A')
    self.assertEquals(il[0][0], 0)
    self.assertEquals(il[0][1], 2)
    s = ost.StringList()
    s.append('B')
    s.append('C')
    s.append('D')
    b.SetChainList(s)
    cl = b.GetChainList()
    il = b.GetChainIntervalList()
    self.assertEquals(il[0][0], 0)
    self.assertEquals(il[0][1], 3)
    self.assertEquals(cl[0], 'B')
    self.assertEquals(cl[1], 'C')
    self.assertEquals(cl[2], 'D')

    i = io.MMCifInfo()
    i.AddBioUnit(b)
    i.AddBioUnit(b)
    b.SetID("2")
    i.AddBioUnit(b)

    bl = i.GetBioUnits()
    il = bl[0].GetChainIntervalList()
    self.assertEquals(il[0][0], 0)
    self.assertEquals(il[0][1], 3)
    self.assertEquals(il[1][0], 3)
    self.assertEquals(il[1][1], 6)
    self.assertEquals(len(bl), 2)


  def test_mmcifinfo_transoperation(self):
    o = io.MMCifInfoTransOp()
    o.SetID("1")
    self.assertEquals(o.GetID(), '1')
    o.SetType("identity operation")
    self.assertEquals(o.GetType(), 'identity operation')
    o.SetVector(1.0, 2.0, 3.0)
    self.assertEquals(o.GetVector().x, 1.0)
    self.assertEquals(o.GetVector().y, 2.0)
    self.assertEquals(o.GetVector().z, 3.0)
    o.SetMatrix(1, 2, 3, 4, 5, 6, 7, 8, 9)
    self.assertEquals(geom.Equal(o.GetMatrix(),
                                 geom.Mat3(1, 2, 3, 4, 5, 6, 7, 8, 9)), True)

    i = io.MMCifInfo()
    i.AddOperation(o)
    ol = i.GetOperations()
    self.assertEquals(ol[0].GetID(), '1')

    b = io.MMCifInfoBioUnit()
    b.AddOperations(ol)
    oll = b.GetOperations()
    self.assertEquals(oll[0][0].GetID(), '1')
    tr_ol = b.GetOperationsIntervalList()
    self.assertEquals(len(tr_ol), 1)
    self.assertEquals(tr_ol[0][0], 0)
    self.assertEquals(tr_ol[0][1], 1)

  def test_mmcifinfo_biounit_pdbize(self):
    ent, seqres, info = io.LoadMMCIF("testfiles/mmcif/3T6C.cif.gz",
                                     seqres=True,
                                     info=True)
    pdb_ent = info.GetBioUnits()[0].PDBize(ent)
    pdb_seqres_ent = info.GetBioUnits()[0].PDBize(ent, seqres)

    # chains
    self.assertEquals(str(pdb_ent.GetChainList()[0]), 'A')
    self.assertEquals(str(pdb_ent.GetChainList()[1]), 'B')
    self.assertEquals(str(pdb_ent.GetChainList()[2]), '_')
    self.assertEquals(str(pdb_ent.GetChainList()[3]), '-')
    self.assertEquals(str(pdb_ent.GetChainList()[4]), 'C')
    self.assertEquals(str(pdb_ent.GetChainList()[5]), 'D')
    self.assertEquals(str(pdb_ent.GetChainList()[6]), 'E')
    self.assertEquals(str(pdb_ent.GetChainList()[7]), 'F')
    self.assertEquals(str(pdb_ent.GetChainList()[8]), 'G')
    self.assertEquals(str(pdb_ent.GetChainList()[9]), 'H')
    # size of chains
    self.assertEquals(len(pdb_ent.GetChainList()[0].GetResidueList()),  415)
    self.assertEquals(len(pdb_ent.GetChainList()[1].GetResidueList()),  414)
    self.assertEquals(len(pdb_ent.GetChainList()[2].GetResidueList()),   64)
    self.assertEquals(len(pdb_ent.GetChainList()[3].GetResidueList()), 3816)
    self.assertEquals(len(pdb_ent.GetChainList()[4].GetResidueList()),  415)
    self.assertEquals(len(pdb_ent.GetChainList()[5].GetResidueList()),  414)
    self.assertEquals(len(pdb_ent.GetChainList()[6].GetResidueList()),  415)
    self.assertEquals(len(pdb_ent.GetChainList()[7].GetResidueList()),  414)
    self.assertEquals(len(pdb_ent.GetChainList()[8].GetResidueList()),  415)
    self.assertEquals(len(pdb_ent.GetChainList()[9].GetResidueList()),  414)

    self.assertEquals(str(pdb_seqres_ent.GetChainList()[0]), 'A')
    self.assertEquals(str(pdb_seqres_ent.GetChainList()[1]), 'B')
    self.assertEquals(str(pdb_seqres_ent.GetChainList()[2]), '_')
    self.assertEquals(str(pdb_seqres_ent.GetChainList()[3]), '-')
    self.assertEquals(str(pdb_seqres_ent.GetChainList()[4]), 'C')
    self.assertEquals(str(pdb_seqres_ent.GetChainList()[5]), 'D')
    self.assertEquals(str(pdb_seqres_ent.GetChainList()[6]), 'E')
    self.assertEquals(str(pdb_seqres_ent.GetChainList()[7]), 'F')
    self.assertEquals(str(pdb_seqres_ent.GetChainList()[8]), 'G')
    self.assertEquals(str(pdb_seqres_ent.GetChainList()[9]), 'H')

    self.assertEquals(len(pdb_seqres_ent.GetChainList()[0].GetResidueList()),
                      415)
    self.assertEquals(len(pdb_seqres_ent.GetChainList()[1].GetResidueList()),
                      414)
    self.assertEquals(len(pdb_seqres_ent.GetChainList()[2].GetResidueList()),
                      64)
    self.assertEquals(len(pdb_seqres_ent.GetChainList()[3].GetResidueList()),
                      3816)
    self.assertEquals(len(pdb_seqres_ent.GetChainList()[4].GetResidueList()),
                      415)
    self.assertEquals(len(pdb_seqres_ent.GetChainList()[5].GetResidueList()),
                      414)
    self.assertEquals(len(pdb_seqres_ent.GetChainList()[6].GetResidueList()),
                      415)
    self.assertEquals(len(pdb_seqres_ent.GetChainList()[7].GetResidueList()),
                      414)
    self.assertEquals(len(pdb_seqres_ent.GetChainList()[8].GetResidueList()),
                      415)
    self.assertEquals(len(pdb_seqres_ent.GetChainList()[9].GetResidueList()),
                      414)

  def test_mmcifinfo_biounit_pdbize_transformation(self):
    ent, seqres, info = io.LoadMMCIF("testfiles/mmcif/3hqv.cif.gz",
                                     seqres=True,
                                     info=True)
    pdb_ent, t = info.GetBioUnits()[0].PDBize(ent, transformation=True)
<<<<<<< HEAD
    self.assertAlmostEquals(pdb_ent.GetCenterOfAtoms()[0], -915.759, 1)
    self.assertAlmostEquals(pdb_ent.GetCenterOfAtoms()[1], -952.345, 1)
    self.assertAlmostEquals(pdb_ent.GetCenterOfAtoms()[2], 3221.75, 1)
=======
    self.assertAlmostEquals(pdb_ent.GetCenterOfAtoms()[0], -915.8, 1)
    self.assertAlmostEquals(pdb_ent.GetCenterOfAtoms()[1], -952.345, 2)
    self.assertAlmostEquals(pdb_ent.GetCenterOfAtoms()[2], 3221.75, 2)
>>>>>>> 949161d1
    self.assertEquals(geom.Equal(t,
                                 geom.Mat4(1,0,0,-920.462,
                                           0,1,0,-966.654,
                                           0,0,1,1703,
                                           0,0,0,1),
                                 epsilon=0.01), True)

  def test_mmcifinfo_structdetails(self):
    d = io.MMCifInfoStructDetails()

    d.SetEntryID('1BAR')
    d.SetTitle('A Title')
    d.SetCASPFlag('N')
    d.SetDescriptor('FooBar')
    d.SetMass(1.0)
    d.SetMassMethod('Good Guess')
    d.SetModelDetails('Created with SwissModel')
    d.SetModelTypeDetails('Average')
    self.assertEquals(d.GetEntryID(), '1BAR')
    self.assertEquals(d.GetTitle(), 'A Title')
    self.assertEquals(d.GetCASPFlag(), 'N')
    self.assertEquals(d.GetDescriptor(), 'FooBar')
    self.assertEquals(d.GetMass(), 1.0)
    self.assertEquals(d.GetMassMethod(), 'Good Guess')
    self.assertEquals(d.GetModelDetails(), 'Created with SwissModel')  
    self.assertEquals(d.GetModelTypeDetails(), 'Average') 

    i = io.MMCifInfo()
    i.SetStructDetails(d)
    self.assertEquals(i.GetStructDetails().GetEntryID(), '1BAR')
    self.assertEquals(i.GetStructDetails().GetTitle(), 'A Title')
    self.assertEquals(i.GetStructDetails().GetCASPFlag(), 'N')
    self.assertEquals(i.GetStructDetails().GetDescriptor(), 'FooBar')
    self.assertEquals(i.GetStructDetails().GetMass(), 1.0)
    self.assertEquals(i.GetStructDetails().GetMassMethod(), 'Good Guess')
    self.assertEquals(i.GetStructDetails().GetModelDetails(),
                      'Created with SwissModel')
    self.assertEquals(i.GetStructDetails().GetModelTypeDetails(), 'Average')

  def test_mmcifinfo_obsolete(self):
    obs = io.MMCifInfoObsolete()
    obs.SetDate('2011-08-31')
    obs.SetID('SPRSDE')
    obs.SetPDBID('1FOO')
    obs.SetReplacedPDBID('2BAR')
    self.assertEquals(obs.GetDate(), '2011-08-31')
    self.assertEquals(obs.GetID(), 'Supersede')
    self.assertEquals(obs.GetPDBID(), '1FOO')
    self.assertEquals(obs.GetReplacedPDBID(), '2BAR')

    i = io.MMCifInfo()
    obs.id = 'OBSLTE'
    i.SetObsoleteInfo(obs)
    self.assertEquals(i.GetObsoleteInfo().GetDate(), '2011-08-31')
    self.assertEquals(i.GetObsoleteInfo().GetID(), 'Obsolete')
    self.assertEquals(i.GetObsoleteInfo().GetPDBID(), '1FOO')
    self.assertEquals(i.GetObsoleteInfo().GetReplacedPDBID(), '2BAR')

if __name__== '__main__':
  from ost import testutils
  testutils.RunTests()

<|MERGE_RESOLUTION|>--- conflicted
+++ resolved
@@ -199,15 +199,9 @@
                                      seqres=True,
                                      info=True)
     pdb_ent, t = info.GetBioUnits()[0].PDBize(ent, transformation=True)
-<<<<<<< HEAD
     self.assertAlmostEquals(pdb_ent.GetCenterOfAtoms()[0], -915.759, 1)
     self.assertAlmostEquals(pdb_ent.GetCenterOfAtoms()[1], -952.345, 1)
     self.assertAlmostEquals(pdb_ent.GetCenterOfAtoms()[2], 3221.75, 1)
-=======
-    self.assertAlmostEquals(pdb_ent.GetCenterOfAtoms()[0], -915.8, 1)
-    self.assertAlmostEquals(pdb_ent.GetCenterOfAtoms()[1], -952.345, 2)
-    self.assertAlmostEquals(pdb_ent.GetCenterOfAtoms()[2], 3221.75, 2)
->>>>>>> 949161d1
     self.assertEquals(geom.Equal(t,
                                  geom.Mat4(1,0,0,-920.462,
                                            0,1,0,-966.654,
