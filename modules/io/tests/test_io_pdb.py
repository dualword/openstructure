import unittest
from ost import *

class TestPDB(unittest.TestCase):
  def setUp(self):
    pass

  def test_compnd_parser(self):
    e=io.LoadPDB('testfiles/pdb/compnd.pdb', restrict_chains="A")
    self.assertEquals(e.GetChainCount(), 1)
    ch = e.FindChain("A");
    self.assertEquals(ch.GetIntProp("mol_id"), 1)

  def test_no_bond_feasibility(self):
    profiles=io.IOProfiles()
<<<<<<< HEAD
    profiles['NO_FEAS_CHECK']=io.IOProfile(bond_feasibility_check=False,
                                           processor=conop.HeuristicProcessor())
        
    e=io.LoadPDB('testfiles/pdb/simple_defective.pdb', restrict_chains="A", 
                 profile='NO_FEAS_CHECK')
=======
    profiles['FEAS_CHECK']=io.IOProfile(bond_feasibility_check=True)
    profiles['NO_FEAS_CHECK']=io.IOProfile(bond_feasibility_check=False)
        
    e1=io.LoadPDB('testfiles/pdb/simple_defective.pdb', restrict_chains="A",profile='FEAS_CHECK')
    e2=io.LoadPDB('testfiles/pdb/simple_defective.pdb', restrict_chains="A",profile='NO_FEAS_CHECK')
    ed=io.LoadPDB('testfiles/pdb/simple_defective.pdb', restrict_chains="A")
>>>>>>> 7845a034
    
    res1=e1.FindResidue('A',3)
    res2=e2.FindResidue('A',3)
    resd=ed.FindResidue('A',3)

    self.assertFalse(mol.BondExists(res1.FindAtom("CA"),res1.FindAtom("CB")))
    self.assertTrue(mol.BondExists(res2.FindAtom("CA"),res2.FindAtom("CB")))
    self.assertTrue(mol.BondExists(resd.FindAtom("CA"),resd.FindAtom("CB")))
    
if __name__== '__main__':
  from ost import testutils
  testutils.RunTests()


 <|MERGE_RESOLUTION|>--- conflicted
+++ resolved
@@ -12,21 +12,12 @@
     self.assertEquals(ch.GetIntProp("mol_id"), 1)
 
   def test_no_bond_feasibility(self):
-    profiles=io.IOProfiles()
-<<<<<<< HEAD
-    profiles['NO_FEAS_CHECK']=io.IOProfile(bond_feasibility_check=False,
-                                           processor=conop.HeuristicProcessor())
-        
-    e=io.LoadPDB('testfiles/pdb/simple_defective.pdb', restrict_chains="A", 
-                 profile='NO_FEAS_CHECK')
-=======
-    profiles['FEAS_CHECK']=io.IOProfile(bond_feasibility_check=True)
-    profiles['NO_FEAS_CHECK']=io.IOProfile(bond_feasibility_check=False)
+    io.profiles['FEAS_CHECK']=io.IOProfile(processor=conop.HeuristicProcessor(check_bond_feasibility=True))
+    io.profiles['NO_FEAS_CHECK']=io.IOProfile(processor=conop.HeuristicProcessor(check_bond_feasibility=False))
         
     e1=io.LoadPDB('testfiles/pdb/simple_defective.pdb', restrict_chains="A",profile='FEAS_CHECK')
     e2=io.LoadPDB('testfiles/pdb/simple_defective.pdb', restrict_chains="A",profile='NO_FEAS_CHECK')
     ed=io.LoadPDB('testfiles/pdb/simple_defective.pdb', restrict_chains="A")
->>>>>>> 7845a034
     
     res1=e1.FindResidue('A',3)
     res2=e2.FindResidue('A',3)
