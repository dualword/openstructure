mmCIF File Format
--------------------------------------------------------------------------------

The mmCIF file format is an alternate container for structural entities, also
provided by the PDB. Here we describe how to load those files and how to deal
with information provided above the common PDB format (:class:`MMCifInfo`,
:class:`MMCifInfoCitation`, :class:`MMCifInfoTransOp`,
:class:`MMCifInfoBioUnit`, :class:`MMCifInfoStructDetails`).


Loading mmCIF Files
^^^^^^^^^^^^^^^^^^^^^^^^^^^^^^^^^^^^^^^^^^^^^^^^^^^^^^^^^^^^^^^^^^^^^^^^^^^^^^^^

.. autofunction:: ost.io.LoadMMCIF


Categories Available
^^^^^^^^^^^^^^^^^^^^^^^^^^^^^^^^^^^^^^^^^^^^^^^^^^^^^^^^^^^^^^^^^^^^^^^^^^^^^^^^

The following categories of a mmCIF file are considered by the reader:

* ``atom_site``: Used to build the :class:`entity <ost.mol.EntityHandle>`
* ``entity``: Involved in setting ChainTypes
* ``entity_poly``: Involved in setting ChainTypes
* ``citation``: Goes into :class:`MMCifInfoCitation`
* ``citation_author``: Goes into :class:`MMCifInfoCitation`
* ``exptl``: Goes into :class:`MMCifInfo` as :attr:`method <MMCifInfo.method>`.
* ``refine``: Goes into :class:`MMCifInfo` as
  :attr:`resolution <MMCifInfo.resolution>`.
* ``pdbx_struct_assembly``: Used for :class:`MMCifInfoBioUnit`.
* ``pdbx_struct_assembly_gen``: Used for :class:`MMCifInfoBioUnit`.
* ``pdbx_struct_oper_list``: Used for :class:`MMCifInfoBioUnit`.
* ``struct``: Details about a structure, stored in
  :class:`MMCifInfoStructDetails`.
* ``struct_conf``: Stores secondary structure information (practically helices)
  in the :class:`entity <ost.mol.EntityHandle>`
* ``struct_sheet_range``: Stores secondary structure information for sheets in
  the :class:`entity <ost.mol.EntityHandle>`
* ``pdbx_database_PDB_obs_spr``: Verbose information on obsoleted/ superseded
  entries, stored in :class:`MMCifInfoObsolete`.
* ``struct_ref`` stored in :class:`MMCifInfoStructRef`
* ``struct_ref_seq`` stored in :class:`MMCifInfoStructRefSeq`
* ``struct_ref_seq_dif`` stored in :class:`MMCifInfoStructRefDif`
* ``database_pdb_rev`` stored in :class:`MMCifInfoRevisions`

Info Classes
^^^^^^^^^^^^^^^^^^^^^^^^^^^^^^^^^^^^^^^^^^^^^^^^^^^^^^^^^^^^^^^^^^^^^^^^^^^^^^^^

Information from mmCIF files which goes beyond structural data, is kept in a
special container, the :class:`MMCifInfo` class. Here is a detailed description
of the annotation available.

.. class:: MMCifInfo

  This is the container for all bits of non-molecular data pulled from a mmCIF
  file.

  .. attribute:: citations

    Stores a list of citations (:class:`MMCifInfoCitation`).

    Also available as :meth:`GetCitations`.

  .. attribute:: biounits

    Stores a list of biounits (:class:`MMCifInfoBioUnit`).

    Also available as :meth:`GetBioUnits`.

  .. attribute:: method

    Stores the experimental method used to create the structure.

    Also available as :meth:`GetMethod`. May also be modified by
    :meth:`SetMethod`.

  .. attribute:: resolution

    Stores the resolution of the crystal structure.

    Also available as :meth:`GetResolution`. May also be modified by
    :meth:`SetResolution`.

  .. attribute:: operations

    Stores the operations needed to transform a crystal structure into a
    bio unit.

    Also available as :meth:`GetOperations`. May also be modified by
    :meth:`AddOperation`.

  .. attribute:: struct_details

    Stores details about the structure in a :class:`MMCifInfoStructDetails`
    object.

    Also available as :meth:`GetStructDetails`. May also be modified by
    :meth:`SetStructDetails`.

  .. attribute:: struct_refs

    Lists all links to external databases in the mmCIF file.

  .. attribute:: revisions

    Stores a simple history of a PDB entry.

    Also available as :meth:`GetRevisions`. May be extended by
    :meth:`AddRevision`.

  .. method:: AddCitation(citation)

    Add a citation to the citation list of an info object.

    :param citation: Citation to be added.
    :type citation: :class:`MMCifInfoCitation`

  .. method:: AddAuthorsToCitation(id, authors)

    Adds a list of authors to a specific citation.

    :param id: identifier of the citation
    :type id: :class:`str`
    :param authors: List of authors.
    :type authors: :class:`~ost.StringList`

  .. method:: GetCitations()

    See :attr:`citations`

  .. method:: AddBioUnit(biounit)

    Add a bio unit to the bio unit list of an info object.

    :param biounit: Bio unit to be added.
    :type biounit: :class:`MMCifInfoBioUnit`

  .. method:: GetBioUnits()

    See :attr:`biounits`

  .. method:: SetMethod(method)

    See :attr:`method`

  .. method:: GetMethod()

    See :attr:`method`

  .. method:: SetResolution(resolution)

    See :attr:`resolution`

  .. method:: GetResolution()

    See :attr:`resolution`

  .. method:: AddOperation(operation)

    See :attr:`operations`

  .. method:: GetOperations()

    See :attr:`operations`

  .. method:: SetStructDetails(details)

    See :attr:`struct_details`

  .. method:: GetStructDetails()

  .. method:: AddMMCifPDBChainTr(cif_chain_id, pdb_chain_id)

    Set up a translation for a certain mmCIF chain name to the traditional PDB
    chain name.

    :param cif_chain_id: atom_site.label_asym_id
    :type cif_chain_id: :class:`str`
    :param pdb_chain_id: atom_site.auth_asym_id
    :type pdb_chain_id: :class:`str`

  .. method:: GetMMCifPDBChainTr(cif_chain_id)

    Get the translation of a certain mmCIF chain name to the traditional PDB
    chain name.

    :param cif_chain_id: atom_site.label_asym_id
    :type cif_chain_id: :class:`str`
    :returns: atom_site.auth_asym_id as :class:`str`

  .. method:: AddPDBCMMCifhainTr(pdb_chain_id, cif_chain_id)

    Set up a translation for a certain PDB chain name to the mmCIF chain name.

    :param pdb_chain_id: atom_site.label_asym_id
    :type pdb_chain_id: :class:`str`
    :param cif_chain_id: atom_site.auth_asym_id
    :type cif_chain_id: :class:`str`

  .. method:: GetPDBMMCifChainTr(pdb_chain_id)

    Get the translation of a certain PDB chain name to the mmCIF chain name.

    :param pdb_chain_id: atom_site.auth_asym_id
    :type pdb_chain_id: :class:`str`
    :returns: atom_site.label_asym_id as :class:`str`

  .. method:: AddRevision(num, date, status)

    Add a new iteration to the history.

    :param num: database_pdb_rev.num
    :type num: :class:`int`
    :param date: database_pdb_rev.date
    :type date: :class:`str`
    :param status: database_pdb_rev.status
    :type status: :class:`str`

  .. method:: GetRevisions()

    See :attr:`revisions`

  .. method:: SetRevisionsDateOriginal(date)

    Set the date, when this entry first entered the PDB.

    :param date: database_pdb_rev.date_original
    :type date: :class:`str`

.. class:: MMCifInfoCitation

  This stores citation information from an input file.

  .. attribute:: id

    Stores an internal identifier for a citation. If not provided, resembles an
    empty string.

    Also available as :meth:`GetID`. May also be modified by :meth:`SetID`.

  .. attribute:: cas

    Stores a Chemical Abstract Service identifier, if available. If not
    provided, resembles an empty string.

    Also available as :meth:`GetCAS`. May also be modified by :meth:`SetCas`.

  .. attribute:: isbn

    Stores the ISBN code, presumably for cited books.  If not
    provided, resembles an empty string.

    Also available as :meth:`GetISBN`. May also be modified by :meth:`SetISBN`.

  .. attribute:: published_in

    Stores the book or journal title of a publication. Should take the full
    title, no abbreviations. If not provided, resembles an empty string.

    Also available as :meth:`GetPublishedIn`. May also be modified by
    :meth:`SetPublishedIn`.

  .. attribute:: volume

    Supposed to store volume information for journals. Since the volume number
    is not always a simple integer, it is stored as a string. If not provided,
    resembles an empty string.

    Also available as :meth:`GetVolume`. May also be modified by
    :meth:`SetVolume`.

  .. attribute:: page_first

    Stores the first page of a publication. Since the page numbers are not
    always a simple integers, they are stored as strings. If not provided,
    resembles empty strings.

    Also available as :meth:`GetPageFirst`. May also be modified by
    :meth:`SetPageFirst`.

  .. attribute:: page_last

    Stores the last page of a publication. Since the page numbers are not
    always a simple integers, they are stored as strings. If not provided,
    resembles empty strings.

    Also available as :meth:`GetPageLast`. May also be modified by
    :meth:`SetPageLast`.

  .. attribute:: doi

    Stores the Document Object Identifier as used by doi.org for a cited
    document. If not provided, resembles a empty strings.

    Also available as :meth:`GetDOI`. May also be modified by :meth:`SetDOI`.

  .. attribute:: pubmed

    Stores the PubMed accession number. If not provided, is set to 0.

    Also available as :meth:`GetPubMed`. May also be modified by
    :meth:`SetPubmed`.

  .. attribute:: year

    Stores the publication year. If not provided, is set to 0.

    Also available as :meth:`GetYear`. May also be modified by :meth:`SetYear`.

  .. attribute:: title

    Stores a title. If not provided, is set to an empty string.

    Also available as :meth:`GetTitle`. May also be modified by
    :meth:`SetTitle`.

  .. attribute:: authors

    Stores a :class:`~ost.StringList` of authors.

    Also available as :meth:`GetAuthorList`. May also be modified by
    :meth:`SetAuthorList`.

  .. method:: GetCAS()
    
    See :attr:`cas`

  .. method:: SetCAS(cas)

    See :attr:`cas`

  .. method:: GetISBN()
    
    See :attr:`isbn`

  .. method:: SetISBN(isbn)

    See :attr:`isbn`

  .. method:: GetPublishedIn()
    
    See :attr:`published_in`

  .. method:: SetPublishedIn(title)

    See :attr:`published_in`

  .. method:: GetVolume()
    
    See :attr:`volume`

  .. method:: SetVolume(volume)

    See :attr:`volume`

  .. method:: GetPageFirst()
    
    See :attr:`page_first`

  .. method:: SetPageFirst(first)

    See :attr:`page_first`

  .. method:: GetPageLast()
    
    See :attr:`page_last`

  .. method:: SetPageLast(last)

    See :attr:`page_last`

  .. method:: GetDOI()
    
    See :attr:`doi`

  .. method:: SetDOI(doi)

    See :attr:`doi`

  .. method:: GetPubMed()
    
    See :attr:`pubmed`

  .. method:: SetPubMed(no)

    See :attr:`pubmed`

  .. method:: GetYear()
    
    See :attr:`year`

  .. method:: SetYear(year)

    See :attr:`year`

  .. method:: GetTitle()
    
    See :attr:`title`

  .. method:: SetTitle(title)

    See :attr:`title`

  .. method:: GetAuthorList()

    See :attr:`authors`

  .. method:: SetAuthorList(list)

    See :attr:`authors`


.. class:: MMCifInfoTransOp

  This stores operations needed to transform an
  :class:`entity <ost.mol.EntityHandle>` into a bio unit.

  .. attribute:: id

    A unique identifier. If not provided, resembles an empty string.

    Also available as :meth:`GetID`. May also be modified by
    :meth:`SetID`.

  .. attribute:: type

    Describes the operation. If not provided, resembles an empty string.

    Also available as :meth:`GetType`. May also be modified by
    :meth:`SetType`.

  .. attribute:: translation

    The translational vector. Also available as :meth:`GetVector`. May also be

    modified by :meth:`SetVector`.

  .. attribute:: rotation

    The rotational matrix. Also available as :meth:`GetMatrix`. May also be

    modified by :meth:`SetMatrix`.

  .. method:: GetID()

    See :attr:`id`

  .. method:: SetID(id)

    See :attr:`id`

  .. method:: GetType()

    See :attr:`type`

  .. method:: SetType(type)

    See :attr:`type`

  .. method:: GetVector()

    See :attr:`translation`

  .. method:: SetVector(x, y, z)

    See :attr:`translation`

  .. method:: GetMatrix()

    See :attr:`rotation`

  .. method:: SetMatrix(i00,i01, i02, i10,i11, i12, i20,i21, i22)

    See :attr:`rotation`

.. class:: MMCifInfoBioUnit

  This stores information how a structure is to be assembled to form the
  bio unit.

  .. attribute:: id

    The id of a bio unit as given by the original mmCIF file.

    Also available as :meth:`GetID`. May also be modified by :meth:`SetID`.

    :type: :class:`str`

  .. attribute:: details

    Special aspects of the biological assembly. If not provided, resembles an
    empty string.

    Also available as :meth:`GetDetails`. May also be modified by
    :meth:`SetDetails`.

  .. attribute:: chains

    Chains involved in this bio unit. If not provided, resembles an empty list.

    Also available as :meth:`GetChainList`. May also be modified by
    :meth:`AddChain`.

  .. attribute:: operations

    Translations and rotations needed to create the bio unit. Filled with
    objects of class :class:`MMCifInfoTransOp`.

    Also available as :meth:`GetOperations`. May be modified by
    :meth:`AddOperations`

  .. method:: GetID()

    See :attr:`id`

  .. method:: SetID(id)

    See :attr:`id`

  .. method:: GetDetails()

    See :attr:`details`

  .. method:: SetDetails(details)

    See :attr:`details`

  .. method:: GetChainList()

    See :attr:`chains`

  .. method:: AddChain(chain name)

    See :attr:`chains`

  .. method:: GetOperations()

    See :attr:`operations`

  .. method:: AddOperations(list of operations)

    See :attr:`operations`

.. function:: PDBize(asu, seqres=None, min_polymer_size=10, transformation=False)

    Returns the biological assembly (bio unit) for an entity. The new entity
    created is well suited to be saved as a PDB file. Therefore the function
    tries to meet the requirements of single-character chain names. The
    following measures are taken.
  
      - All ligands are put into one chain (_)
      - Water is put into one chain (-)
      - Each polymer gets its own chain, named A-Z 0-9 a-z.
      - The description of non-polymer chains will be put into a generic string
        property called description on the residue level.
      - ligands which resemble a polymer but have less than min_polymer_size
        residues are assigned the same numeric residue number. The residues are
        distinguished by insertion code.
      - sometimes bio units exceed the coordinate system storable in a PDB file.
        In that case, the box around the entity will be aligned to the lower
        left corner of the coordinate system.

    Since this function is at the moment mainly used to create biounits from
    mmCIF files to be saved as PDBs, the function assumes that the
    :ref:`ChainType` properties are set correctly. 

    :param asu:  Asymmetric unit to work on. Should be created from a mmCIF
                 file.
    :type asu: :class:`~ost.mol.EntityHandle>`
    :param seqres: If set to a valid sequence list, the length of the seqres 
      records will be used to determine if a certain chain has the minimally 
      required length.
    :type seqres: :class:'~ost.seq.SequenceList'
    :param min_polymer_size:  The minimal number of residues a polymer needs to 
      get its own chain. Everything below that number will be sorted into the 
      ligand chain.
    :type min_polymer_size: int
    :param transformation:  If set, return the transformation matrix used to
      move the bounding box of the bio unit to the lower left corner.
    :type transformation: :class:`bool`

.. class:: MMCifInfoStructDetails

  Holds details about the structure.

  .. attribute:: entry_id

    Identifier for a curtain data block. If not provided, resembles an empty
    string.

    Also available as :meth:`GetEntryID`. May also be modified by
    :meth:`SetEntryID`.

  .. attribute:: title

    Set a title for the structure.

    Also available as :meth:`GetTitle`. May also be modified by
    :meth:`SetTitle`.

  .. attribute:: casp_flag

    Tells whether this structure was target in some competition.

    Also available as :meth:`GetCASPFlag`. May also be modified by
    :meth:`SetCASPFlag`.

  .. attribute:: descriptor

    Descriptor for an NDB structure or the unstructured content of a PDB COMPND
    record.

    Also available as :meth:`GetDescriptor`. May also be modified by
    :meth:`SetDescriptor`.

  .. attribute:: mass

    Molecular mass of a molecule.

    Also available as :meth:`GetMass`. May also be modified by
    :meth:`SetMass`.

  .. attribute:: mass_method

    Method used to determine the molecular weight.

    Also available as :meth:`GetMassMethod`. May also be modified by
    :meth:`SetMassMethod`.

  .. attribute:: model_details

    Details about how the structure was determined.

    Also available as :meth:`GetModelDetails`. May also be modified by
    :meth:`SetModelDetails`.

  .. attribute:: model_type_details

    Details about how the type of the structure.

    Also available as :meth:`GetModelTypeDetails`. May also be modified by
    :meth:`SetModelTypeDetails`.

  .. method:: GetEntryID()

    See :attr:`entry_id`

  .. method:: SetEntryID(id)

    See :attr:`entry_id`

  .. method:: GetTitle()

    See :attr:`title`

  .. method:: SetTitle(title)

    See :attr:`title`

  .. method:: GetCASPFlag()

    See :attr:`casp_flag`

  .. method:: SetCASPFlag(flag)

    See :attr:`casp_flag`

  .. method:: GetDescriptor()

    See :attr:`descriptor`

  .. method:: SetDescriptor(descriptor)

    See :attr:`descriptor`

  .. method:: GetMass()

    See :attr:`mass`

  .. method:: SetMass(mass)

    See :attr:`mass`

  .. method:: GetMassMethod()

    See :attr:`mass_method`

  .. method:: SetMassMethod(method)

    See :attr:`mass_method`

  .. method:: GetModelDetails()

    See :attr:`model_details`

  .. method:: SetModelDetails(details)

    See :attr:`model_details`

  .. method:: GetModelTypeDetails()

    See :attr:`model_type_details`

  .. method:: SetModelTypeDetails(details)

    See :attr:`model_type_details`

.. class:: MMCifInfoObsolete

  Holds details on obsolete/ superseded structures.

  .. attribute:: date

    When was the entry replaced?

    Also available as :meth:`GetDate`. May also be modified by
    :meth:`SetDate`.

  .. attribute:: id

    Type of change. Either *Obsolete* or *Supersede*. Returns a string starting
    upper case. Has to be set via ``OBSLTE`` or ``SPRSDE``.

    Also available as :meth:`GetID`. May also be modified by
    :meth:`SetID`.

  .. attribute:: pdb_id

    ID of the replacing entry.

    Also available as :meth:`GetPDBID`. May also be modified by
    :meth:`SetPDBID`.

  .. attribute:: replace_pdb_id

    ID of the replaced entry.

    Also available as :meth:`GetReplacedPDBID`. May also be modified by
    :meth:`SetReplacedPDBID`.

  .. method:: GetDate()

    See :attr:`date`

  .. method:: SetDate(date)

    See :attr:`date`

  .. method:: GetID()

    See :attr:`id`

  .. method:: SetID(id)

    See :attr:`id`

  .. method:: GetPDBID()

    See :attr:`pdb_id`

  .. method:: SetPDBID(flag)

    See :attr:`pdb_id`

  .. method:: GetReplacedPDBID()

    See :attr:`replace_pdb_id`

  .. method:: SetReplacedPDBID(descriptor)

    See :attr:`replace_pdb_id`

.. class:: MMCifInfoStructRef

  Holds the information of the struct_ref category. The category describes the 
  link of polymers in the mmCIF file to sequences stored in external databases 
  such as uniprot. The related categories ``struct_ref_seq`` and 
  ``struct_ref_seq_dif`` also list differences between the sequences of the 
  deposited structure and the sequences in the database. Two prominent examples 
  of such differences are point mutations and/or expression tags.

  .. attribute:: db_name

    
    Name of the external database, for example UNP for uniprot.

    :type: :class:`str`


  .. attribute:: db_id
    
    Name of the reference sequence in the database pointed to by :attr:`db_name`.

    :type: :class:`str`
  
  .. attribute:: db_access
    
    Alternative accession code for the sequence in the database pointed to by 
    :attr:`db_name`.

    :type: :class:`str`

  .. method:: GetAlignedSeq(name)

    Returns the aligned sequence for the given name, None if the sequence does 
    not exist.
  
  .. attribute:: aligned_seqs

    List of aligned sequences (all entries of the struct_ref_seq category 
    mapping to this struct_ref).

.. class:: MMCifInfoStructRefSeq

  An aligned range of residues between a sequence in a reference database and the 
  deposited sequence.

  .. attribute:: align_id
    
    Uniquely identifies every struct_ref_seq item in the mmCIF file.

    :type: :class:`str`

  .. attribute:: seq_begin
                 seq_end

    The starting point (1-based) and end point of the aligned range in the 
    deposited sequence, respectively.

   :type: :class:`int`
   
  .. attribute:: db_begin
                 db_end

    The starting point (1-based) and end point of the aligned range in the 
    database sequence, respectively.

   :type: :class:`int`

  .. attribute:: difs

    List of differences between the deposited sequence and the sequence in the 
    database.

 .. attribute:: chain_name
   
   Chain name of the polymer in the mmCIF file.

.. class:: MMCifInfoStructRefSeqDif

  A particular difference between the deposited sequence and the sequence in 
  the database.

  .. attribute:: rnum

    The residue number (1-based) of the residue in the deposited sequence
   
    :type: :class:`int`

  .. attribute:: details

    A textual description of the difference, e.g. point mutation, 
    expression tag, purification artifact.

    :type: :class:`str`

<<<<<<< HEAD
..  LocalWords:  cas isbn pubmed asu seqres conop casp COMPND OBSLTE
=======
.. class:: MMCifInfoRevisions

  Revision history of a PDB entry. If you find a '?' somewhere, this means
  'not set'.

   .. attribute:: date_original

   The date when this entry was seen in PDB for the very first time. This is
   not necessarily the release date.

   :type: :class:`str`

   .. attribute:: first_release

   Index + 1 of the revision releasing this entry. If the value is 0, was not
   set, yet.

   :type: :class:`int`

   .. method:: SetDateOriginal(date)

   Set the date, when this entry first entered the PDB.

   :param date: database_pdb_rev.date_original
   :type date: :class:`str`

   .. method:: GetDateOriginal()

   Retrieve  database_pdb_rev.date_original.

   :returns: database_pdb_rev.date_original as :class:`str` in format
   'yyyy-mm-dd'

   .. method:: AddRevision(int num, String date, String status)

   Add a new iteration to the history.

   :param num: database_pdb_rev.num
   :type num: :class:`int`
   :param date: database_pdb_rev.date
   :type date: :class:`str`
   :param status: database_pdb_rev.status
   :type status: :class:`str`

   .. method:: GetSize()

   :returns: Number of revisions as :class:`int`

   .. method:: GetDate(i)

   :param i: Index of revision
   :type i: :class:`int`
   :returns: database_pdb_rev.date as :class:`str`

   .. method:: GetNum(i)

   :param i: Index of revision
   :type i: :class:`int`
   :returns: database_pdb_rev.num as :class:`int`

   .. method:: GetStatus(i)

   :param i: Index of revision
   :type i: :class:`int`
   :returns: database_pdb_rev.status as :class:`str`

   .. method:: GetLastDate()

   The date of the latest revision.

   :returns: date as :class:`str`

   .. method:: GetFirstRelease()

   Points to the revision releasing the entry.

   :returns: Index as :class:`int`

..  LocalWords:  cas isbn pubmed asu seqres conop ConnectAll casp COMPND OBSLTE
>>>>>>> 7845a034
..  LocalWords:  SPRSDE pdb func autofunction exptl attr pdbx oper conf spr dif
..  LocalWords:  biounits biounit uniprot UNP seqs AddMMCifPDBChainTr cif asym
..  LocalWords:  auth GetMMCifPDBChainTr AddPDBCMMCifhainTr GetPDBMMCifChainTr
..  LocalWords:  GetRevisions AddRevision SetRevisionsDateOriginal GetSize
..  LocalWords:  GetNum num GetStatus GetLastDate GetFirstRelease storable<|MERGE_RESOLUTION|>--- conflicted
+++ resolved
@@ -864,9 +864,6 @@
 
     :type: :class:`str`
 
-<<<<<<< HEAD
-..  LocalWords:  cas isbn pubmed asu seqres conop casp COMPND OBSLTE
-=======
 .. class:: MMCifInfoRevisions
 
   Revision history of a PDB entry. If you find a '?' somewhere, this means
@@ -946,9 +943,9 @@
    :returns: Index as :class:`int`
 
 ..  LocalWords:  cas isbn pubmed asu seqres conop ConnectAll casp COMPND OBSLTE
->>>>>>> 7845a034
 ..  LocalWords:  SPRSDE pdb func autofunction exptl attr pdbx oper conf spr dif
 ..  LocalWords:  biounits biounit uniprot UNP seqs AddMMCifPDBChainTr cif asym
 ..  LocalWords:  auth GetMMCifPDBChainTr AddPDBCMMCifhainTr GetPDBMMCifChainTr
 ..  LocalWords:  GetRevisions AddRevision SetRevisionsDateOriginal GetSize
-..  LocalWords:  GetNum num GetStatus GetLastDate GetFirstRelease storable+..  LocalWords:  GetNum num GetStatus GetLastDate GetFirstRelease storable
+..  LocalWords:  cas isbn pubmed asu seqres conop casp COMPND OBSLTE